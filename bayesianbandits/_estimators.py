--- conflicted
+++ resolved
@@ -4,11 +4,7 @@
 
 import numpy as np
 from numpy.typing import NDArray
-<<<<<<< HEAD
 from scipy.stats import dirichlet, gamma, multivariate_normal, multivariate_t
-=======
-from scipy.stats import dirichlet, gamma, multivariate_normal  # type: ignore
->>>>>>> 2ea07b8f
 from sklearn.base import BaseEstimator, ClassifierMixin, RegressorMixin  # type: ignore
 from sklearn.utils.validation import check_array  # type: ignore
 from sklearn.utils.validation import check_X_y  # type: ignore
@@ -56,7 +52,7 @@
     >>> clf.fit(X, y)
     DirichletClassifier(alphas={1: 1, 2: 1, 3: 1}, random_state=0)
     >>> clf.predict_proba(X)
-    array([[0.6       , 0.33333333, 0.16666667],
+    array([[0.5       , 0.33333333, 0.16666667],
            [0.5       , 0.33333333, 0.16666667],
            [0.5       , 0.33333333, 0.16666667],
            [0.16666667, 0.5       , 0.33333333],
@@ -400,11 +396,7 @@
             self.coef_[x.item()] *= self.learning_rate
 
 
-<<<<<<< HEAD
 class LinearRegressorKnownVariance(BaseEstimator, RegressorMixin):
-=======
-class LinearRegressor(BaseEstimator, RegressorMixin):
->>>>>>> 2ea07b8f
     """
     A Bayesian linear regression model that assumes a Gaussian noise distribution.
 
@@ -430,7 +422,6 @@
     cov_inv_ : NDArray[np.float_]
         The inverse of the covariance matrix of the model.
 
-<<<<<<< HEAD
     Notes
     -----
     This model implements the "known variance" version of the Bayesian linear
@@ -440,8 +431,6 @@
     ----------
     [1] Murphy, Kevin P. "Machine Learning: A Probabilistic Perspective."
 
-=======
->>>>>>> 2ea07b8f
     Examples
     --------
 
@@ -451,15 +440,9 @@
     >>> import numpy as np
     >>> X = np.array([[1], [2], [3], [4], [5]])
     >>> y = np.array([1, 2, 3, 4, 5])
-<<<<<<< HEAD
     >>> model = LinearRegressorKnownVariance(alpha=0.1, beta=1, random_state=0)
     >>> model.fit(X, y)
     LinearRegressorKnownVariance(alpha=0.1, beta=1, random_state=0)
-=======
-    >>> model = LinearRegressor(alpha=0.1, beta=1, random_state=0)
-    >>> model.fit(X, y)
-    LinearRegressor(alpha=0.1, beta=1, random_state=0)
->>>>>>> 2ea07b8f
 
     >>> model.predict(X)
     array([0.84615385, 1.69230769, 2.53846154, 3.38461538, 4.23076923])
@@ -475,11 +458,7 @@
     method that updates the model using a single data point or a batch of data.
 
     >>> model.partial_fit(X, y)
-<<<<<<< HEAD
     LinearRegressorKnownVariance(alpha=0.1, beta=1, random_state=0)
-=======
-    LinearRegressor(alpha=0.1, beta=1, random_state=0)
->>>>>>> 2ea07b8f
     >>> model.predict(X)
     array([0.91666667, 1.83333333, 2.75      , 3.66666667, 4.58333333])
 
@@ -489,10 +468,7 @@
     >>> model.sample(X)
     array([[0.92814421, 1.85628843, 2.78443264, 3.71257685, 4.64072107]])
 
-<<<<<<< HEAD
-
-=======
->>>>>>> 2ea07b8f
+
     """
 
     def __init__(
@@ -627,7 +603,6 @@
         coef = cov @ (prior_decay * self.cov_inv_ @ self.coef_)
 
         self.cov_inv_ = cov_inv
-<<<<<<< HEAD
         self.coef_ = coef
 
 
@@ -796,7 +771,4 @@
 
         samples = np.atleast_2d(rv_gen(self.coef_, shape, df))  # type: ignore
 
-        return np.einsum("ij,...j", X, samples)  # type: ignore
-=======
-        self.coef_ = coef
->>>>>>> 2ea07b8f
+        return np.einsum("ij,...j", X, samples)  # type: ignore